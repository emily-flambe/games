/**
 * Everybody Votes Game Session - Multi-Round Extension
 * Support multiple rounds of voting with results displayed between each question
 */

import { GameSession } from './GameSession';

interface Question {
  text: string;
  options: string[];
}

interface RoundResult {
  roundNumber: number;
  question: string;
  votes: Record<string, string>;
  results: Record<string, number> & {
    totalVotes: number;
    winner: string;
  };
  predictions?: Record<string, string>; // playerId -> predicted winner
  correctPredictions?: string[]; // playerIds who predicted correctly
}

interface PlayerScore {
  playerId: string;
  playerName: string;
  correctPredictions: number;
  totalRounds: number;
}

interface EverybodyVotesGameState {
  type: 'everybody-votes';
  status: 'waiting' | 'started' | 'finished';
  players: Record<string, any>;
  hostId: string | null;
  gameStarted: boolean;
  gameFinished: boolean;
  spectatorCount: number;
  spectators: Record<string, any>;
  
  // Multi-Round Extension
  phase: 'WAITING' | 'VOTING' | 'PREDICTING' | 'RESULTS' | 'ROUND_TRANSITION' | 'ENDED';
  currentRound: number; // 1-based indexing
  totalRounds: number; // default: 3
  questions: Question[]; // array of all questions
  roundResults: RoundResult[]; // results from completed rounds
  finalScores: PlayerScore[]; // cumulative scores
  
  // Current round state
  question: string;
  options: string[];
  votes: Record<string, string>; // playerId -> option choice
  predictions: Record<string, string>; // playerId -> predicted winner
  votingEndTime: number | null;
  results?: Record<string, number> & {
    totalVotes: number;
    winner: string;
  };
}

export class EverybodyVotesGameSession extends GameSession {
  protected gameState: EverybodyVotesGameState;
  private votingTimer: any = null;

  protected createInitialGameState(gameType: string): EverybodyVotesGameState {
    // Define 3 default questions for multi-round gameplay
    const defaultQuestions: Question[] = [
      { text: "Pizza or Burgers?", options: ["Pizza", "Burgers"] },
      { text: "Coffee or Tea?", options: ["Coffee", "Tea"] },
      { text: "Beach or Mountains?", options: ["Beach", "Mountains"] }
    ];

    return {
      type: 'everybody-votes',
      status: 'waiting',
      players: {},
      hostId: null,
      gameStarted: false,
      gameFinished: false,
      spectatorCount: 0,
      spectators: {},
      
      // Multi-Round Extension
      phase: 'WAITING',
      currentRound: 1,
      totalRounds: 3,
      questions: defaultQuestions,
      roundResults: [],
      finalScores: [],
      
      // Current round state (initialize with first question)
      question: defaultQuestions[0].text,
      options: defaultQuestions[0].options,
      votes: {},
      predictions: {},
      votingEndTime: null
    };
  }

  protected async handleStartGame() {
    console.log(`EVERYBODY VOTES MULTI-ROUND GAME STARTING!!!`);
    
    // Start the game immediately with first round
    this.gameState.status = 'started';
    this.gameState.gameStarted = true;
    this.gameState.phase = 'VOTING';
    this.gameState.currentRound = 1;
    this.gameState.votes = {};
    this.gameState.predictions = {};
    
    // Set current round question
    const currentQuestion = this.gameState.questions[this.gameState.currentRound - 1];
    this.gameState.question = currentQuestion.text;
    this.gameState.options = currentQuestion.options;
    
    await this.saveGameState();
    this.updateRegistryStatus('in-progress');
    
    // Send game started with voting phase immediately
    this.broadcast({
      type: 'game_started',
      data: {
        gameType: 'everybody-votes',
        gameState: this.gameState,
        phase: 'VOTING',
        question: this.gameState.question,
        options: this.gameState.options,
        currentRound: this.gameState.currentRound,
        totalRounds: this.gameState.totalRounds,
        hostId: this.gameState.hostId
      },
      timestamp: Date.now()
    });
    
    // Game starts in voting phase - wait for player votes
    console.log(`✅ Everybody Votes game started - Round ${this.gameState.currentRound}/${this.gameState.totalRounds} - waiting for player votes`);
  }

  protected async handleGameSpecificMessage(data: any, ws: WebSocket, playerId: string, isSpectator: boolean) {
    switch (data.type) {
      case 'submit_vote':
        await this.handleVote(data, ws, playerId, isSpectator);
        break;
        
      case 'submit_prediction':
        await this.handlePrediction(data, ws, playerId, isSpectator);
        break;
        
      case 'advance_round':
        await this.handleAdvanceRound(playerId);
        break;
        
      case 'round_results':
        await this.handleRoundResults(playerId);
        break;
        
      case 'final_summary':
        await this.handleFinalSummary(playerId);
        break;
        
      case 'end_game':
        await this.handleEndGame(playerId);
        break;
        
      default:
        // Let parent class handle other messages
        break;
    }
  }

  private async handleVote(data: any, ws: WebSocket, playerId: string, isSpectator: boolean) {
    console.log(`📝 Vote received from ${playerId}:`, data);

    // Must be in voting phase
    if (this.gameState.phase !== 'VOTING') {
      ws.send(JSON.stringify({
        type: 'error',
        message: 'Not in voting phase',
        timestamp: Date.now()
      }));
      return;
    }

    // Validate vote - check both data.vote and data.data.vote
    const vote = data.vote || data.data?.vote;
    if (!this.gameState.options.includes(vote)) {
      ws.send(JSON.stringify({
        type: 'error',
        message: 'Invalid vote option',
        timestamp: Date.now()
      }));
      return;
    }

    // Record the vote
    this.gameState.votes[playerId] = vote;
    console.log(`✅ Player ${playerId} voted for ${vote}`);
    
    // Check if all players have voted
    const totalPlayers = Object.keys(this.gameState.players).length;
    const totalVotes = Object.keys(this.gameState.votes).length;
    
    console.log(`📊 Vote progress: ${totalVotes}/${totalPlayers} players voted`);
    
    // Transition to prediction phase when all players have voted
    if (totalVotes >= totalPlayers) {
      console.log('All players have voted - transitioning to prediction phase');
      await this.startPredictionPhase();
    }
  }

  private async startPredictionPhase() {
    console.log('🔮 Starting prediction phase');
    
    this.gameState.phase = 'PREDICTING';
    this.gameState.predictions = {};
    
    await this.saveGameState();
    
    // Send prediction phase message
    this.broadcast({
      type: 'prediction_phase',
      data: {
        phase: 'PREDICTING',
        question: this.gameState.question,
        options: this.gameState.options,
        currentRound: this.gameState.currentRound,
        totalRounds: this.gameState.totalRounds
      },
      timestamp: Date.now()
    });
    
    console.log('✅ Prediction phase started - waiting for player predictions');
  }

  private async handlePrediction(data: any, ws: WebSocket, playerId: string, isSpectator: boolean) {
    console.log(`🔮 Prediction received from ${playerId}:`, data);

    // Must be in predicting phase
    if (this.gameState.phase !== 'PREDICTING') {
      ws.send(JSON.stringify({
        type: 'error',
        message: 'Not in prediction phase',
        timestamp: Date.now()
      }));
      return;
    }

    // Validate prediction
    const prediction = data.prediction || data.data?.prediction;
    if (!this.gameState.options.includes(prediction)) {
      ws.send(JSON.stringify({
        type: 'error',
        message: 'Invalid prediction option',
        timestamp: Date.now()
      }));
      return;
    }

    // Record the prediction
    this.gameState.predictions[playerId] = prediction;
    console.log(`✅ Player ${playerId} predicted ${prediction}`);
    
    // Check if all players have made predictions
    const totalPlayers = Object.keys(this.gameState.players).length;
    const totalPredictions = Object.keys(this.gameState.predictions).length;
    
    console.log(`📊 Prediction progress: ${totalPredictions}/${totalPlayers} players predicted`);
    
    // Show round results when all players have predicted
    if (totalPredictions >= totalPlayers) {
      console.log('All players have predicted - showing round results');
      await this.showRoundResults();
    }
  }

  private async showRoundResults() {
    console.log('📊 Calculating round results...');
    
    // Calculate voting results
    const votes = Object.values(this.gameState.votes);
    const results: Record<string, number> = {};
    
    // Initialize all options with 0 votes
    this.gameState.options.forEach(option => {
      results[option] = 0;
    });
    
    // Count votes for each option
    votes.forEach(vote => {
      results[vote]++;
    });
    
    const totalVotes = votes.length;
    
    // Determine winner
    let winner = '';
    let maxVotes = 0;
    let isTie = false;
    
    this.gameState.options.forEach(option => {
      if (results[option] > maxVotes) {
        maxVotes = results[option];
        winner = option;
        isTie = false;
      } else if (results[option] === maxVotes && maxVotes > 0) {
        isTie = true;
      }
    });
    
    if (isTie) {
      winner = 'TIE';
    }
    
    // Calculate correct predictions
    const correctPredictions: string[] = [];
    Object.entries(this.gameState.predictions).forEach(([playerId, prediction]) => {
      if (prediction === winner) {
        correctPredictions.push(playerId);
      }
    });
    
    // Store round result
    const roundResult: RoundResult = {
      roundNumber: this.gameState.currentRound,
      question: this.gameState.question,
      votes: { ...this.gameState.votes },
      results: Object.assign(results, {
        totalVotes: totalVotes,
        winner: winner
      }),
      predictions: { ...this.gameState.predictions },
      correctPredictions: correctPredictions
    };
    
    this.gameState.roundResults.push(roundResult);
    this.gameState.results = roundResult.results;
    this.gameState.phase = 'RESULTS';
    
    console.log(`✅ Round ${this.gameState.currentRound} Results: Winner=${winner}, Correct predictions: ${correctPredictions.length}`);
    
    // Send round results
    this.broadcast({
      type: 'round_results',
      data: {
        roundNumber: this.gameState.currentRound,
        question: this.gameState.question,
        results: roundResult.results,
        predictions: this.gameState.predictions,
        correctPredictions: correctPredictions,
        currentRound: this.gameState.currentRound,
        totalRounds: this.gameState.totalRounds,
        gameState: this.gameState,
        hostId: this.gameState.hostId
      },
      timestamp: Date.now()
    });
    
    await this.saveGameState();
    
    // Check if this was the final round
    if (this.gameState.currentRound >= this.gameState.totalRounds) {
      console.log('Final round completed - calculating final scores');
      await this.calculateFinalScores();
    } else {
      console.log('⏭️ Round completed - waiting for host to advance to next question');
      // Stay in RESULTS phase, host will click "Next Question" to advance
    }
  }

  private async handleAdvanceRound(playerId: string) {
    console.log(`⏭️ Advance round requested by ${playerId}`);
    
    // Only host can advance rounds
    if (playerId !== this.gameState.hostId) {
      console.log(`❌ Non-host ${playerId} tried to advance round`);
      return;
    }
    
    // Can advance from RESULTS phase
    if (this.gameState.phase !== 'RESULTS') {
      console.log(`❌ Cannot advance round - not in results phase (current: ${this.gameState.phase})`);
      return;
    }
    
    await this.advanceToNextRound();
  }

  private async advanceToNextRound() {
    console.log(`🚀 Advancing to next round`);
    
    // Increment round
    this.gameState.currentRound++;
    
    // Check if we've exceeded total rounds
    if (this.gameState.currentRound > this.gameState.totalRounds) {
      console.log('All rounds completed');
      await this.calculateFinalScores();
      return;
    }
    
    // Set up next round
    const nextQuestion = this.gameState.questions[this.gameState.currentRound - 1];
    this.gameState.question = nextQuestion.text;
    this.gameState.options = nextQuestion.options;
    this.gameState.votes = {};
    this.gameState.predictions = {};
    this.gameState.phase = 'VOTING';
    this.gameState.results = undefined;
    
    await this.saveGameState();
    
    // Send new round message
    this.broadcast({
      type: 'new_round',
      data: {
        phase: 'VOTING',
        question: this.gameState.question,
        options: this.gameState.options,
        currentRound: this.gameState.currentRound,
        totalRounds: this.gameState.totalRounds,
        gameState: this.gameState,
        hostId: this.gameState.hostId
      },
      timestamp: Date.now()
    });
    
    console.log(`✅ Round ${this.gameState.currentRound}/${this.gameState.totalRounds} started`);
  }

  private async calculateFinalScores() {
    console.log('Calculating final scores');
    
    // Calculate scores for each player
    const playerScores: PlayerScore[] = [];
    
    Object.entries(this.gameState.players).forEach(([playerId, playerData]) => {
      let correctPredictions = 0;
      
      // Count correct predictions across all rounds
      this.gameState.roundResults.forEach(roundResult => {
        if (roundResult.correctPredictions?.includes(playerId)) {
          correctPredictions++;
        }
      });
      
      playerScores.push({
        playerId: playerId,
        playerName: playerData.name || `Player ${playerId}`,
        correctPredictions: correctPredictions,
        totalRounds: this.gameState.totalRounds
      });
    });
    
    // Sort by correct predictions (descending)
    playerScores.sort((a, b) => b.correctPredictions - a.correctPredictions);
    
    this.gameState.finalScores = playerScores;
    this.gameState.phase = 'ENDED';
    this.gameState.status = 'finished';
    this.gameState.gameFinished = true;
    
    await this.saveGameState();
    this.updateRegistryStatus('finished');
    
    // Determine the result message
<<<<<<< HEAD
    let resultMessage = '🎉 Game Complete! 🎉';
=======
    let resultMessage = 'Game Complete!';
>>>>>>> 690ee23d
    const topScore = playerScores[0]?.correctPredictions || 0;
    const winners = playerScores.filter(p => p.correctPredictions === topScore);
    
    if (winners.length === 1) {
<<<<<<< HEAD
      resultMessage = `🏆 ${winners[0].playerName} Wins! 🏆`;
    } else if (winners.length > 1) {
      resultMessage = '🤝 It\'s a Tie! 🤝';
=======
      resultMessage = `${winners[0].playerName} Wins!`;
    } else if (winners.length > 1) {
      resultMessage = 'It\'s a Tie!';
>>>>>>> 690ee23d
    }
    
    // Convert playerScores to the format GameShell expects
    const scoresObject: Record<string, number> = {};
    playerScores.forEach(score => {
      scoresObject[score.playerId] = score.correctPredictions;
    });
    
    // Send game_ended message for GameShell to handle
    this.broadcast({
      type: 'game_ended',
      data: {
        message: resultMessage,
        scores: scoresObject,
        finalScores: playerScores,
        roundResults: this.gameState.roundResults,
        totalRounds: this.gameState.totalRounds,
        gameState: this.gameState
      },
      timestamp: Date.now()
    });
    
<<<<<<< HEAD
    console.log('🏆 Game ended - final scores sent');
=======
    console.log('Game ended - final scores sent');
>>>>>>> 690ee23d
  }

  private async handleRoundResults(playerId: string) {
    // This method can be used for requesting current round results
    // Implementation depends on specific frontend needs
    console.log(`📊 Round results requested by ${playerId}`);
  }

  private async handleFinalSummary(playerId: string) {
    // This method can be used for requesting final summary
    // Implementation depends on specific frontend needs
    console.log(`Final summary requested by ${playerId}`);
  }

  private async handleEndGame(playerId: string) {
    console.log(`End game requested by ${playerId}`);
    
    // Only host can end the game early
    if (playerId !== this.gameState.hostId) {
      console.log(`❌ Non-host ${playerId} tried to end game`);
      return;
    }
    
    // Calculate final scores based on current progress
    await this.calculateFinalScores();
    
    console.log('✅ Game ended successfully by host');
  }

  
  // Clean up timer on disconnect
  protected async handleWebSocketClose(ws: WebSocket) {
    // If no players left and timer is running, clear it
    if (Object.keys(this.gameState.players).length === 0 && this.votingTimer) {
      clearTimeout(this.votingTimer);
      this.votingTimer = null;
    }
  }
}<|MERGE_RESOLUTION|>--- conflicted
+++ resolved
@@ -465,24 +465,14 @@
     this.updateRegistryStatus('finished');
     
     // Determine the result message
-<<<<<<< HEAD
-    let resultMessage = '🎉 Game Complete! 🎉';
-=======
     let resultMessage = 'Game Complete!';
->>>>>>> 690ee23d
     const topScore = playerScores[0]?.correctPredictions || 0;
     const winners = playerScores.filter(p => p.correctPredictions === topScore);
     
     if (winners.length === 1) {
-<<<<<<< HEAD
-      resultMessage = `🏆 ${winners[0].playerName} Wins! 🏆`;
-    } else if (winners.length > 1) {
-      resultMessage = '🤝 It\'s a Tie! 🤝';
-=======
       resultMessage = `${winners[0].playerName} Wins!`;
     } else if (winners.length > 1) {
       resultMessage = 'It\'s a Tie!';
->>>>>>> 690ee23d
     }
     
     // Convert playerScores to the format GameShell expects
@@ -505,11 +495,7 @@
       timestamp: Date.now()
     });
     
-<<<<<<< HEAD
-    console.log('🏆 Game ended - final scores sent');
-=======
     console.log('Game ended - final scores sent');
->>>>>>> 690ee23d
   }
 
   private async handleRoundResults(playerId: string) {
