--- conflicted
+++ resolved
@@ -1,15 +1,8 @@
 {
   "version": "1.1.2",
   "baseVersion": "1.1.2",
-<<<<<<< HEAD
   "branch": "county-game",
-  "commit": "b097a11",
-  "timestamp": "2025-08-16T12:56:57.515Z",
-  "deployedAt": "Aug 16, 2025, 07:56 AM CDT"
-=======
-  "branch": "everybody-votes",
-  "commit": "3ff3ba6",
-  "timestamp": "2025-08-13T13:38:55.990Z",
-  "deployedAt": "Aug 13, 2025, 07:38 AM MDT"
->>>>>>> 690ee23d
+  "commit": "7e7b6e4",
+  "timestamp": "2025-08-16T13:38:16.563Z",
+  "deployedAt": "Aug 16, 2025, 08:38 AM CDT"
 }