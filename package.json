--- conflicted
+++ resolved
@@ -1,10 +1,6 @@
 {
   "name": "games-platform",
-<<<<<<< HEAD
-  "version": "1.1.0",
-=======
   "version": "1.1.2",
->>>>>>> 4b3a026b
   "description": "Minimal games platform on Cloudflare Workers",
   "scripts": {
     "dev": "node scripts/dev-server.js",
